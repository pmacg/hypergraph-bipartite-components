--- conflicted
+++ resolved
@@ -892,7 +892,6 @@
         self.is_loaded = True
 
 
-<<<<<<< HEAD
 class NlpDataset(Dataset):
 
     def load_data(self):
@@ -918,7 +917,9 @@
 
         # Construct the hypergraph object
         self.hypergraph = lightgraphs.LightHypergraph(edges)
-=======
+        self.is_loaded = True
+
+
 class PennTreebankDataset(Dataset):
     """Load the part-of-speech tagging dataset."""
 
@@ -1041,6 +1042,4 @@
         nodes_to_remove = [node for node in range(len(node_degrees)) if (node_degrees[node] < self.min_degree or
                                                                          node_degrees[node] > self.max_degree)]
         self.remove_nodes(nodes_to_remove)
-
->>>>>>> 616f123b
         self.is_loaded = True