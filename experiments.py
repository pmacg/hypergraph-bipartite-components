"""
This file implements some experiments on the hypergraph diffusion operator.
"""
import time
import clsz.cluster
import clsz.metrics
import hypconstruct
import hypalgorithms
import hypcheeg
import datasets
import hyplogging


def random_hypergraph_experiments():
    """
    Run main experiments. Compare the four algorithms: clique, approx_diffusion_clique, random,
    approx_diffusion_random
    """
    # We will run the clique algorithm and the approximate diffusion algorithm on a variety of graphs
    graph_sizes = [100, 200, 300, 400, 500, 600, 700, 800, 900, 1000]
    ranks = [3]
    edge_multipliers = [2**(3-2), 2**(3-1)]  # See Duraj et al. 2021
    configuration_runs = 10

    total_runs = len(graph_sizes) * len(ranks) * len(edge_multipliers) * configuration_runs

    with open("results.csv", "w") as f_out:
        f_out.write("run_id,configuration_id,vertices,edge_multiplier,edges,rank,"
                    "clique_bipartiteness,clique_volume,clique_runtime,"
                    "diffusion_clique_bipartiteness,diffusion_clique_volume,diffusion_clique_runtime,"
                    "random_bipartiteness,random_volume,random_runtime,"
                    "diffusion_random_bipartiteness,diffusion_random_volume,diffusion_random_runtime\n")
        current_run_id = 0
        configuration_id = 0
        for r in ranks:
            for n in graph_sizes:
                for edge_multiplier in edge_multipliers:
                    m = edge_multiplier * n
                    configuration_id += 1
                    for i in range(configuration_runs):
                        current_run_id += 1
                        print(f"Run ID: {current_run_id}/{total_runs}; Configuration ID: {configuration_id}; Rank: {r};"
                              f" Vertices: {n}; Edges: {m}")

                        # Generate a random hypergraph
                        hypergraph = hypconstruct.construct_random_hypergraph(n, m, r)
                        f_out.write(f"{current_run_id},{configuration_id},{n},{edge_multiplier},{m},{r},")
                        f_out.flush()

                        # Run the clique algorithm
                        start_time = time.time()
                        vertex_set_l, vertex_set_r, bipartiteness = hypalgorithms.find_bipartite_set_clique(hypergraph)
                        execution_time = time.time() - start_time
                        volume_l_r = hypcheeg.hypergraph_volume(hypergraph, vertex_set_l + vertex_set_r)
                        f_out.write(f"{bipartiteness},{volume_l_r},{execution_time},")
                        f_out.flush()

                        # Run the diffusion algorithm - clique
                        start_time = time.time()
                        vertex_set_l, vertex_set_r, bipartiteness = hypalgorithms.find_bipartite_set_diffusion(
                            hypergraph, step_size=1, approximate=True)
                        execution_time = time.time() - start_time
                        volume_l_r = hypcheeg.hypergraph_volume(hypergraph, vertex_set_l + vertex_set_r)
                        f_out.write(f"{bipartiteness},{volume_l_r},{execution_time},")
                        f_out.flush()

                        # Run the random algorithm
                        start_time = time.time()
                        vertex_set_l, vertex_set_r, bipartiteness = hypalgorithms.find_bipartite_set_random(hypergraph)
                        execution_time = time.time() - start_time
                        volume_l_r = hypcheeg.hypergraph_volume(hypergraph, vertex_set_l + vertex_set_r)
                        f_out.write(f"{bipartiteness},{volume_l_r},{execution_time},")
                        f_out.flush()

                        # Run the diffusion algorithm - random
                        start_time = time.time()
                        vertex_set_l, vertex_set_r, bipartiteness = hypalgorithms.find_bipartite_set_diffusion(
                            hypergraph, step_size=1, use_random_initialisation=True, approximate=True)
                        execution_time = time.time() - start_time
                        volume_l_r = hypcheeg.hypergraph_volume(hypergraph, vertex_set_l + vertex_set_r)
                        f_out.write(f"{bipartiteness},{volume_l_r},{execution_time}\n")
                        f_out.flush()


def test_step_sizes():
    # We will run the diffusion algorithm and the approximate diffusion algorithm on a variety of graphs
    graph_sizes = [10, 20, 30, 40, 50, 60, 70, 80, 90, 100]
    ranks = [3]
    edge_multipliers = [2**(3-2), 2**(3-1)]  # See Duraj et al. 2021
    configuration_runs = 10
    step_sizes = [0.1, 0.5, 1, 2, 5]

    total_runs = len(graph_sizes) * len(ranks) * len(edge_multipliers) * len(step_sizes) * configuration_runs

    with open("results.csv", "w") as f_out:
        f_out.write("run_id,configuration_id,vertices,edge_multiplier,edges,rank,step_size,diffusion_bipartiteness,"
                    "diffusion_volume,diffusion_runtime,approx_diffusion_bipartiteness,approx_diffusion_volume,"
                    "approx_diffusion_runtime\n")
        current_run_id = 0
        configuration_id = 0
        for r in ranks:
            for n in graph_sizes:
                for edge_multiplier in edge_multipliers:
                    m = edge_multiplier * n
                    for step_size in step_sizes:
                        configuration_id += 1
                        for i in range(configuration_runs):
                            current_run_id += 1
                            print(f"Run ID: {current_run_id}/{total_runs}; Configuration ID: {configuration_id};"
                                  f"Rank: {r}; Vertices: {n}; Edges: {m}; Step size: {step_size};")

                            # Generate a random hypergraph
                            hypergraph = hypconstruct.construct_random_hypergraph(n, m, r)
                            f_out.write(
                                f"{current_run_id},{configuration_id},{n},{edge_multiplier},{m},{r},{step_size},")
                            f_out.flush()

                            # Run the clique algorithm
                            start_time = time.time()
                            vertex_set_l, vertex_set_r, bipartiteness = hypalgorithms.find_bipartite_set_diffusion(
                                hypergraph, step_size=step_size)
                            execution_time = time.time() - start_time
                            volume_l_r = hypcheeg.hypergraph_volume(hypergraph, vertex_set_l + vertex_set_r)
                            f_out.write(f"{bipartiteness},{volume_l_r},{execution_time},")
                            f_out.flush()

                            # Run the diffusion algorithm
                            start_time = time.time()
                            vertex_set_l, vertex_set_r, bipartiteness = hypalgorithms.find_bipartite_set_diffusion(
                                hypergraph, step_size=step_size, approximate=True)
                            execution_time = time.time() - start_time
                            volume_l_r = hypcheeg.hypergraph_volume(hypergraph, vertex_set_l + vertex_set_r)
                            f_out.write(f"{bipartiteness},{volume_l_r},{execution_time}\n")
                            f_out.flush()


def simple_experiment(hypergraph, step_size=0.1, max_time=100):
    """
    Run a test of our algorithm on a given hypergraph.
    """
    # Run the clique algorithm
    hyplogging.logger.info("Running the clique algorithm.")
    clique_alg_l, clique_alg_r, clique_bipart = hypalgorithms.find_bipartite_set_clique(hypergraph)

    # Run the random algorithm
    hyplogging.logger.info("Running the random algorithm.")
    rand_alg_l, rand_alg_r, rand_bipart = hypalgorithms.find_bipartite_set_random(hypergraph)

    # Run the diffusion algorithm
    hyplogging.logger.info("Running the diffusion algorithm.")
    diff_alg_l, diff_alg_r, diff_bipart = hypalgorithms.find_bipartite_set_diffusion(hypergraph, max_time=max_time,
                                                                                     step_size=step_size,
                                                                                     use_random_initialisation=False,
                                                                                     approximate=True)

    hyplogging.logger.info("Running the random diffusion algorithm.")
    rand_diff_alg_l, rand_diff_alg_r, rand_diff_bipart = hypalgorithms.find_bipartite_set_diffusion(
        hypergraph, max_time=max_time, step_size=step_size, use_random_initialisation=True, approximate=True)

    hyplogging.logger.info(f"Clique algorithm bipartiteness: {clique_bipart}")
    hyplogging.logger.info(f"Random algorithm bipartiteness: {rand_bipart}")
    hyplogging.logger.info(f"Diffusion algorithm bipartiteness: {diff_bipart}")
    hyplogging.logger.info(f"Random diffusion algorithm bipartiteness: {rand_diff_bipart}")


def foodweb_experiment():
    print("Loading dataset...")
    hyplogging.logger.info("Loading the foodweb dataset.")
    foodweb_dataset = datasets.FoodWebHFDDataset()

    print("Running diffusion....")
    hyplogging.logger.info("Running the diffusion process on the foodweb graph.")
    clusters = hypalgorithms.recursive_bipartite_diffusion(foodweb_dataset.hypergraph, 4,
                                                           step_size=1, max_time=100,
                                                           approximate=True, return_unclassified=True)

    for i, cluster in enumerate(clusters):
        hyplogging.logger.info("")
        hyplogging.logger.info(f"Cluster {i + 1}")
        for index in cluster:
            vertex_name = foodweb_dataset.vertex_labels[index]
            vertex_cluster = foodweb_dataset.cluster_labels[foodweb_dataset.gt_clusters[index]] if \
                foodweb_dataset.gt_clusters[index] is not None else 'missing'
            hyplogging.logger.info(f"{vertex_name}\t\t{vertex_cluster}")
        hyplogging.logger.info("")


def imdb_experiment():
    hyplogging.logger.info("Loading the imdb dataset.")
    imdb_dataset = datasets.ImdbDataset()
    imdb_dataset.use_subgraph("Hugh Grant", degrees_of_separation=2)

    hyplogging.logger.info("Running the diffusion algorithm.")
    diff_alg_l, diff_alg_r, diff_bipart = hypalgorithms.find_bipartite_set_diffusion(imdb_dataset.hypergraph,
                                                                                     max_time=100, step_size=1,
                                                                                     approximate=True)
    hyplogging.logger.info(f"Diffusion algorithm bipartiteness: {diff_bipart}\n")
    hyplogging.logger.info(f"   SET 1")
    hyplogging.logger.info(str([imdb_dataset.vertex_labels[v] for v in diff_alg_l]))
    hyplogging.logger.info(f"   SET 2")
    hyplogging.logger.info(str([imdb_dataset.vertex_labels[v] for v in diff_alg_r]))

    imdb_dataset.simple_cluster_check("Left Set", diff_alg_l)
    imdb_dataset.simple_cluster_check("Right Set", diff_alg_r)


def actor_director_experiment():
    """
    Run experiments on the smaller IMDB dataset, looking to distinguish actors and directors.
    :return:
    """
    # Run the diffusion for each of the three possible hypergraphs
    for num_actors in [1, 2, 3]:
        hyplogging.logger.info(f"Using {num_actors} actors.")
        dataset = datasets.ActorDirectorDataset(num_actors=num_actors)
        left, right, _ = hypalgorithms.find_bipartite_set_diffusion(dataset.hypergraph)
        dataset.log_confusion_matrix([left, right])


def log_migration_result(filename, migration_dataset, title, left_set, right_set):
    """
    Given a pair of clusters in the migration dataset, display their evaluation, and write it to the output csv file.

    :param filename:
    :param migration_dataset:
    :param title: The title of this result
    :param left_set:
    :param right_set:
    :return: nothing
    """
    hyplogging.logger.debug("Computing objectives for migration result.")
    hyplogging.logger.debug(f"    Left set: {str(left_set)}")
    hyplogging.logger.debug(f"   Right set: {str(right_set)}")
    bipartiteness = hypcheeg.hypergraph_bipartiteness(migration_dataset.hypergraph, left_set, right_set)
    cut_imbalance = clsz.metrics.networkx_cut_imbalance(migration_dataset.directed_graph, left_set, right_set)
    flow_ratio_left_right = hypcheeg.ms_flow_ratio(migration_dataset.directed_graph, left_set, right_set)
    flow_ratio_right_left = hypcheeg.ms_flow_ratio(migration_dataset.directed_graph, right_set, left_set)
    hyplogging.logger.info(f"{title}")
    hyplogging.logger.info(f"  Hypergraph Bipartiteness: {bipartiteness}")
    hyplogging.logger.info(f"             Cut Imbalance: {cut_imbalance}")
    hyplogging.logger.info(f"                Flow Ratio: {flow_ratio_left_right}")
    hyplogging.logger.info(f"       Reversed Flow Ratio: {flow_ratio_right_left}")
    with open(filename, 'a') as f_out:
        f_out.write(f"{title}, {bipartiteness}, {cut_imbalance}, {flow_ratio_left_right}, {flow_ratio_right_left}\n")


def log_migration_pairwise_results(filename, migration_dataset, title, clusters):
    """
    Given an array of cluster labels (clusters), log the objective values of every pairwise cluster in the set.

    :param filename: the file to which the results will be written.
    :param migration_dataset: the migration dataset object.
    :param title: the overall title of the results
    :param clusters: either a list of 0-indexed cluster labels, or a list of lists representing clusters
    :return:
    """
    if type(clusters[0]) == list:
        # Clusters is a list of lists
        k = len(clusters)
    else:
        # Clusters is a list of cluster labels
        k = max(clusters) + 1

    for cluster_idx_1 in range(k):
        for cluster_idx_2 in range(cluster_idx_1 + 1, k):
            if type(clusters[0]) == list:
                # Clusters is a list of lists
                cluster_1 = clusters[cluster_idx_1]
                cluster_2 = clusters[cluster_idx_2]
            else:
                # Clusters is a list of cluster labels
                cluster_1 = [i for (i, label) in enumerate(clusters) if label == cluster_idx_1]
                cluster_2 = [i for (i, label) in enumerate(clusters) if label == cluster_idx_2]

            log_migration_result(filename, migration_dataset,
                                 f"{title} Clusters {cluster_idx_1} and {cluster_idx_2}",
                                 cluster_1, cluster_2)


def migration_experiment():
    """Compare our algorithm to the CLSZ algorithm on the migration dataset. We will compare them on the following
    three metrics:
      - Hypergraph bipartiteness
      - Graph bipartiteness
      - Graph flow ratio (as described in CLSZ)
    """
    migration_dataset = datasets.MigrationDataset()

    hyplogging.logger.info("Running CLSZ algorithm.")
    k = 10
    clsz_labels = clsz.cluster.cluster_networkx(migration_dataset.directed_graph, k)
    hyplogging.logger.info(f'CLSZ labels: {" ".join(map(str, clsz_labels))}')

    # Now, run the hypergraph clustering algorithm
    hyplogging.logger.info("Running diffusion algorithm.")
    i = 4
    diff_clusters = hypalgorithms.recursive_bipartite_diffusion(migration_dataset.hypergraph, iterations=i,
                                                                max_time=100, step_size=0.5,
                                                                approximate=True)

    # Now, we will display the vitalstatistix of both algorithm.
    output_csv_filename = f"results/migration_experiment_motif_{k}_{i}.csv"
    with open(output_csv_filename, 'w') as f_out:
        f_out.write("name, bipartiteness, ci, fr1, fr2\n")

    # Now, print the results
    log_migration_pairwise_results(output_csv_filename, migration_dataset, "CLSZ", clsz_labels)
    log_migration_pairwise_results(output_csv_filename, migration_dataset, "Diffusion", diff_clusters)


def wikipedia_experiment():
    """Run the diffusion and related hypergraph algorithms on the three different wikipedia datasets."""
    for animal in ["chameleon", "crocodile", "squirrel"]:
        hyplogging.logger.info(f"NOW PROCESSING: {animal}")
        wikipedia_dataset = datasets.WikipediaDataset(animal)
        simple_experiment(wikipedia_dataset.hypergraph, step_size=0.1)


def mid_experiment():
    """Run experiments with the MID dataset."""
    mid_dataset = datasets.MidDataset(1950, 1990)

    # For this experiment, we will compare the performance of the diffusion algorithm on the motif-hypergraph to the
    # clique algorithm (trevisan's algorithm) on the original graph.
    clique_l, clique_r = hypalgorithms.find_max_cut(mid_dataset.graph_hypergraph, algorithm='clique')
    diff_l, diff_r = hypalgorithms.find_max_cut(mid_dataset.hypergraph, approximate=True)

    # Compute the objectives
    clique_bipartiteness = hypcheeg.hypergraph_bipartiteness(mid_dataset.graph_hypergraph, clique_l, clique_r)
    diff_bipartiteness = hypcheeg.hypergraph_bipartiteness(mid_dataset.graph_hypergraph, diff_l, diff_r)
    hyplogging.logger.info(f"Trevisan's algorithm bipartiteness: {clique_bipartiteness}")
    hyplogging.logger.info(f"Diffusion algorithm bipartiteness: {diff_bipartiteness}")


def wikipedia_categories_experiment():
    """Run experiments on the wikipedia categories dataset."""
    # This experiment is going to take a fair bit of trial-and-error. I will keep here, commented out, some key examples
    # which may be worth revisiting.

    # This hypergraph was constructed to be 2-colorable in the obvious way, and so maybe we are 'cheating' a little.
    # But at least it demonstrates that the algorithm does actually work!
    # categories_dataset = datasets.WikipediaCategoriesDataset(
    #     "Faculty_by_university_or_college_in_Canada-Computer_scientists_by_field_of_research-0-3")

    # This hypergraph does not 'cheat' - every computer scientist is included in the dataset. Our algorithm is capable
    # of recovering the known underlying structure. (The clique algorithm can also uncover the structure).
    categories_dataset = datasets.WikipediaCategoriesDataset(
        "faculty-Computer_scientists_by_field_of_research")

    # This dataset does not particularly work
    # categories_dataset = datasets.WikipediaCategoriesDataset(
    #     "bioinformatics")

    # Run the diffusion algorithm
    for left_set, right_set in hypalgorithms.find_max_cut(categories_dataset.hypergraph, return_each_pair=True,
                                                          algorithm='diffusion'):
        categories_dataset.log_two_sets(left_set, right_set)


def dblp_experiment():
    """Run experiments with the DBLP dataset."""
    # First, run the experiment with the author-conference hypergraph
    dblp_dataset = datasets.DblpDataset()

    # Run the diffusion algorithm
    clusters = hypalgorithms.recursive_bipartite_diffusion(dblp_dataset.hypergraph, iterations=2, approximate=True)
    dblp_dataset.log_multiple_clusters(clusters)

    # The experiments commented out below do not quite demonstrate our algorithm. In order for the algorithm to perform
    # well, the degree of each vertex needs to be large enough.
    # Now, we load the author-conference-paper hypergraph and see what we can find.
    # dblp_dataset = datasets.DblpDataset(nodes=['author', 'paper', 'conf'], max_authors=1)

    # Run the diffusion algorithm
    # clusters = hypalgorithms.recursive_bipartite_diffusion(dblp_dataset.hypergraph, iterations=3, approximate=True,
    #                                                        mix_and_match=False, use_random_initialisation=True)
    # dblp_dataset.log_multiple_clusters(clusters)


<<<<<<< HEAD
def nlp_experiment():
    """Run the experiment on the NLP dataset."""
    nlp_dataset = datasets.NlpDataset()

    # Run the diffusion algorithm, and report the result
    for left_set, right_set in hypalgorithms.find_max_cut(nlp_dataset.hypergraph, approximate=True,
                                                          return_each_pair=True):
        nlp_dataset.log_two_sets(left_set, right_set)


if __name__ == "__main__":
    nlp_experiment()
=======
def treebank_experiment():
    """Run experiments with the Penn-Treebank dataset."""
    # Start by loading the dataset
    treebank_dataset = datasets.PennTreebankDataset(n=4, min_degree=100, max_degree=float('inf'),
                                                    categories_to_use=["Verb", "Adverb"])
    # treebank_dataset.show_large_and_small_degree_vertices()

    # Run the diffusion algorithm
    for left, right in hypalgorithms.find_max_cut(treebank_dataset.hypergraph, return_each_pair=True,
                                                  algorithm='diffusion'):
        treebank_dataset.log_multiple_clusters([left, right])
        treebank_dataset.log_confusion_matrix([left, right])


if __name__ == "__main__":
    # Real-world experiments
    # wikipedia_categories_experiment()
    # actor_director_experiment()
    # dblp_experiment()
    treebank_experiment()

    # Run some synthetic experiments
    # random_hypergraph_experiments()
>>>>>>> 616f123b
<|MERGE_RESOLUTION|>--- conflicted
+++ resolved
@@ -377,7 +377,6 @@
     # dblp_dataset.log_multiple_clusters(clusters)
 
 
-<<<<<<< HEAD
 def nlp_experiment():
     """Run the experiment on the NLP dataset."""
     nlp_dataset = datasets.NlpDataset()
@@ -388,9 +387,6 @@
         nlp_dataset.log_two_sets(left_set, right_set)
 
 
-if __name__ == "__main__":
-    nlp_experiment()
-=======
 def treebank_experiment():
     """Run experiments with the Penn-Treebank dataset."""
     # Start by loading the dataset
@@ -413,5 +409,4 @@
     treebank_experiment()
 
     # Run some synthetic experiments
-    # random_hypergraph_experiments()
->>>>>>> 616f123b
+    # random_hypergraph_experiments()