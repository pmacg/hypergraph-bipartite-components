--- conflicted
+++ resolved
@@ -137,39 +137,20 @@
     """
     # Run the clique algorithm
     clique_alg_l, clique_alg_r, clique_bipart = hypalgorithms.find_bipartite_set_clique(dataset.hypergraph)
-<<<<<<< HEAD
     print(f"Clique algorithm bipartiteness: {clique_bipart}\n")
-=======
-    print("Clique bipartiteness:", clique_bipart)
->>>>>>> 15207fcf
 
     # Run the diffusion algorithm
     diff_alg_l, diff_alg_r, diff_bipart = hypalgorithms.find_bipartite_set_diffusion(dataset.hypergraph,
                                                                                      step_size=1,
                                                                                      approximate=True)
-<<<<<<< HEAD
     print(f"Diffusion algorithm bipartiteness: {diff_bipart}\n")
-=======
-    print("Diffusion bipartiteness:", diff_bipart)
->>>>>>> 15207fcf
 
 
 if __name__ == "__main__":
     print("Loading dataset...")
     # congress_dataset = datasets.CongressCommitteesDataset()
-<<<<<<< HEAD
-    imdb_dataset = datasets.ImdbDataset()
-
-    print("Running algorithms...")
-    diff_alg_l, diff_alg_r, diff_bipart = hypalgorithms.find_bipartite_set_diffusion(imdb_dataset.hypergraph,
-                                                                                     step_size=1,
-                                                                                     approximate=True,
-                                                                                     use_random_initialisation=True)
-    print(f"Diffusion algorithm bipartiteness: {diff_bipart}\n")
-=======
     # imdb_dataset = datasets.ImdbDataset()
     foodweb_dataset = datasets.FoodWebDataset()
 
     print("Running algorithms...")
-    dataset_experiment(foodweb_dataset)
->>>>>>> 15207fcf
+    dataset_experiment(foodweb_dataset)