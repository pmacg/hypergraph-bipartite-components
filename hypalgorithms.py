--- conflicted
+++ resolved
@@ -116,12 +116,9 @@
         else:
             raise AssertionError("Algorithm must be diffusion or clique.")
 
-<<<<<<< HEAD
-=======
         if return_each_pair and len(new_l) > 0 and len(new_r) > 0:
             yield [unclassified_nodes[i] for i in new_l], [unclassified_nodes[i] for i in new_r]
 
->>>>>>> 616f123b
         # If the returned sets are empty, we cannot continue other than adding all remaining vertices to one of the sets
         if len(new_l) == 0 and len(new_r) == 0:
             left_set.extend(unclassified_nodes)
